--- conflicted
+++ resolved
@@ -1,10 +1,7 @@
 require 'typhoeus'
 require 'json'
-<<<<<<< HEAD
 require 'open-uri'
-=======
 require 'uri'
->>>>>>> 27eb8ea7
 
 module Firebase
   class Request
